# Imports ###########################################################

from ddt import ddt, data, unpack
from mock import Mock, patch

from selenium.common.exceptions import NoSuchElementException
from selenium.webdriver import ActionChains
from selenium.webdriver.common.keys import Keys

from workbench.runtime import WorkbenchRuntime
from xblockutils.resources import ResourceLoader

from drag_and_drop_v2.default_data import (
    TOP_ZONE_TITLE, MIDDLE_ZONE_TITLE, BOTTOM_ZONE_TITLE,
    ITEM_CORRECT_FEEDBACK, ITEM_INCORRECT_FEEDBACK, ITEM_NO_ZONE_FEEDBACK,
    START_FEEDBACK, FINISH_FEEDBACK
)
from .test_base import BaseIntegrationTest


# Globals ###########################################################

loader = ResourceLoader(__name__)


# Classes ###########################################################

class ItemDefinition(object):
    def __init__(self, item_id, zone_id, feedback_positive, feedback_negative, input_value=None):
        self.feedback_negative = feedback_negative
        self.feedback_positive = feedback_positive
        self.zone_id = zone_id
        self.item_id = item_id
        self.input = input_value


class InteractionTestBase(object):
    @classmethod
    def _get_items_with_zone(cls, items_map):
        return {
            item_key: definition for item_key, definition in items_map.items()
            if definition.zone_id is not None
        }

    @classmethod
    def _get_items_without_zone(cls, items_map):
        return {
            item_key: definition for item_key, definition in items_map.items()
            if definition.zone_id is None
        }

    def setUp(self):
        super(InteractionTestBase, self).setUp()

        scenario_xml = self._get_scenario_xml()
        self._add_scenario(self.PAGE_ID, self.PAGE_TITLE, scenario_xml)

        self._page = self.go_to_page(self.PAGE_TITLE)
        # Resize window so that the entire drag container is visible.
        # Selenium has issues when dragging to an area that is off screen.
        self.browser.set_window_size(1024, 800)

    def _get_item_by_value(self, item_value):
        return self._page.find_elements_by_xpath(".//div[@data-value='{item_id}']".format(item_id=item_value))[0]

    def _get_unplaced_item_by_value(self, item_value):
        items_container = self._page.find_element_by_css_selector('.item-bank')
        return items_container.find_elements_by_xpath(".//div[@data-value='{item_id}']".format(item_id=item_value))[0]

    def _get_placed_item_by_value(self, item_value):
        items_container = self._page.find_element_by_css_selector('.target')
        return items_container.find_elements_by_xpath(".//div[@data-value='{item_id}']".format(item_id=item_value))[0]

    def _get_zone_by_id(self, zone_id):
        zones_container = self._page.find_element_by_css_selector('.target')
        return zones_container.find_elements_by_xpath(".//div[@data-zone='{zone_id}']".format(zone_id=zone_id))[0]

    def _get_input_div_by_value(self, item_value):
        element = self._get_item_by_value(item_value)
        return element.find_element_by_class_name('numerical-input')

    def _get_dialog_components(self, dialog):  # pylint: disable=no-self-use
        dialog_modal_overlay = dialog.find_element_by_css_selector('.modal-window-overlay')
        dialog_modal = dialog.find_element_by_css_selector('.modal-window')
        return dialog_modal_overlay, dialog_modal

    def _get_dialog_dismiss_button(self, dialog_modal):  # pylint: disable=no-self-use
        return dialog_modal.find_element_by_css_selector('.modal-dismiss-button')

    def _get_zone_position(self, zone_id):
        return self.browser.execute_script(
            'return $("div[data-zone=\'{zone_id}\']").prevAll(".zone").length'.format(zone_id=zone_id)
        )

    def place_item(self, item_value, zone_id, action_key=None):
        if action_key is None:
            self.drag_item_to_zone(item_value, zone_id)
        else:
            self.move_item_to_zone(item_value, zone_id, action_key)

    def drag_item_to_zone(self, item_value, zone_id):
        element = self._get_unplaced_item_by_value(item_value)
        target = self._get_zone_by_id(zone_id)
        action_chains = ActionChains(self.browser)
        action_chains.drag_and_drop(element, target).perform()

    def move_item_to_zone(self, item_value, zone_id, action_key):
        # Get zone position
        zone_position = self._get_zone_position(zone_id)
        # Focus on the item:
        item = self._get_unplaced_item_by_value(item_value)
        ActionChains(self.browser).move_to_element(item).perform()
        # Press the action key:
        item.send_keys(action_key)  # Focus is on first *zone* now
        self.assert_grabbed_item(item)
        for _ in range(zone_position):
            self._page.send_keys(Keys.TAB)
        self._get_zone_by_id(zone_id).send_keys(action_key)

    def send_input(self, item_value, value):
        element = self._get_item_by_value(item_value)
        self.wait_until_visible(element)
        element.find_element_by_class_name('input').send_keys(value)
        element.find_element_by_class_name('submit-input').click()

    def assert_grabbed_item(self, item):
        self.assertEqual(item.get_attribute('aria-grabbed'), 'true')

    def assert_placed_item(self, item_value, zone_id):
        item = self._get_placed_item_by_value(item_value)
        self.wait_until_visible(item)
        item_content = item.find_element_by_css_selector('.item-content')
        item_description = item.find_element_by_css_selector('.sr')
        item_description_id = 'item-{}-description'.format(item_value)

        self.assertIsNone(item.get_attribute('tabindex'))
        self.assertEqual(item.get_attribute('aria-grabbed'), 'false')
        self.assertEqual(item.get_attribute('data-drag-disabled'), 'true')
        self.assertEqual(item_content.get_attribute('aria-describedby'), item_description_id)
        self.assertEqual(item_description.get_attribute('id'), item_description_id)
        self.assertEqual(item_description.text, 'Correctly placed in: {}'.format(zone_id))

    def assert_reverted_item(self, item_value):
        item = self._get_item_by_value(item_value)
        self.wait_until_visible(item)
        item_content = item.find_element_by_css_selector('.item-content')

        self.assertEqual(item.get_attribute('class'), 'option ui-draggable')
        self.assertEqual(item.get_attribute('tabindex'), '0')
        self.assertEqual(item.get_attribute('draggable'), 'true')
        self.assertEqual(item.get_attribute('aria-grabbed'), 'false')
        self.assertEqual(item.get_attribute('data-drag-disabled'), 'false')
        self.assertIsNone(item_content.get_attribute('aria-describedby'))

        try:
            item.find_element_by_css_selector('.sr')
        except NoSuchElementException:
            pass
        else:
            self.fail('Reverted item should not have .sr description.')

    def assert_decoy_items(self, items_map):
        decoy_items = self._get_items_without_zone(items_map)
        for item_key in decoy_items:
            item = self._get_item_by_value(item_key)

            self.assertEqual(item.get_attribute('class'), 'option fade')
            self.assertEqual(item.get_attribute('aria-grabbed'), 'false')
            self.assertEqual(item.get_attribute('data-drag-disabled'), 'true')

    def parameterized_item_positive_feedback_on_good_move(self, items_map, scroll_down=100, action_key=None):
        # Scroll drop zones into view to make sure Selenium can successfully drop items
        self.scroll_down(pixels=scroll_down)

        for definition in self._get_items_with_zone(items_map).values():
            if not definition.input:
                self.place_item(definition.item_id, definition.zone_id, action_key)
                feedback_popup_content = self._get_popup_content()
                self.wait_until_html_in(definition.feedback_positive, feedback_popup_content)
                self.assert_placed_item(definition.item_id, definition.zone_id)

    def parameterized_item_positive_feedback_on_good_input(self, items_map, scroll_down=100, action_key=None):
        self.scroll_down(pixels=scroll_down)
        feedback_popup_content = self._get_popup_content()
        for definition in self._get_items_with_zone(items_map).values():
            if definition.input:
                self.place_item(definition.item_id, definition.zone_id, action_key)
                self.send_input(definition.item_id, definition.input)
                input_div = self._get_input_div_by_value(definition.item_id)
                self.wait_until_has_class('correct', input_div)
                self.wait_until_html_in(definition.feedback_positive, feedback_popup_content)
                self.assert_placed_item(definition.item_id, definition.zone_id)

    def parameterized_item_negative_feedback_on_bad_move(self, items_map, all_zones, scroll_down=100, action_key=None):
        feedback_popup_content = self._get_popup_content()

        # Scroll drop zones into view to make sure Selenium can successfully drop items
        self.scroll_down(pixels=scroll_down)

        for definition in items_map.values():
            for zone in all_zones:
                if zone == definition.zone_id:
                    continue
                self.place_item(definition.item_id, zone, action_key)
                self.wait_until_html_in(definition.feedback_negative, feedback_popup_content)
                self.assert_reverted_item(definition.item_id)

    def parameterized_item_negative_feedback_on_bad_input(self, items_map, scroll_down=100, action_key=None):
        feedback_popup_content = self._get_popup_content()

        # Scroll drop zones into view to make sure Selenium can successfully drop items
        self.scroll_down(pixels=scroll_down)

        for definition in self._get_items_with_zone(items_map).values():
            if definition.input:
                self.place_item(definition.item_id, definition.zone_id, action_key)
                self.send_input(definition.item_id, '1999999')
                input_div = self._get_input_div_by_value(definition.item_id)
                self.wait_until_has_class('incorrect', input_div)
                self.wait_until_html_in(definition.feedback_negative, feedback_popup_content)
                self.assert_placed_item(definition.item_id, definition.zone_id)

    def parameterized_final_feedback_and_reset(self, items_map, feedback, scroll_down=100, action_key=None):
        feedback_message = self._get_feedback_message()
        self.assertEqual(self.get_element_html(feedback_message), feedback['intro'])  # precondition check

        items = self._get_items_with_zone(items_map)

        def get_locations():
            return {item_id: self._get_item_by_value(item_id).location for item_id in items.keys()}

        initial_locations = get_locations()

        # Scroll drop zones into view to make sure Selenium can successfully drop items
        self.scroll_down(pixels=scroll_down)

        for item_key, definition in items.items():
            self.place_item(definition.item_id, definition.zone_id, action_key)
            if definition.input:
                self.send_input(item_key, definition.input)
                input_div = self._get_input_div_by_value(item_key)
                self.wait_until_has_class('correct', input_div)
            self.assert_placed_item(definition.item_id, definition.zone_id)

        self.wait_until_html_in(feedback['final'], self._get_feedback_message())

        # Check decoy items
        self.assert_decoy_items(items_map)

        # Scroll "Reset exercise" button into view to make sure Selenium can successfully click it
        self.scroll_down(pixels=scroll_down+150)

        reset = self._get_reset_button()
        if action_key is not None:  # Using keyboard to interact with block
            reset.send_keys(Keys.RETURN)
        else:
            reset.click()

        self.wait_until_html_in(feedback['intro'], self._get_feedback_message())

        locations_after_reset = get_locations()
        for item_key in items.keys():
            self.assertDictEqual(locations_after_reset[item_key], initial_locations[item_key])
            self.assert_reverted_item(item_key)

    def interact_with_keyboard_help(self, scroll_down=250, use_keyboard=False):
        keyboard_help_button = self._get_keyboard_help_button()
        keyboard_help_dialog = self._get_keyboard_help_dialog()
        dialog_modal_overlay, dialog_modal = self._get_dialog_components(keyboard_help_dialog)
        dialog_dismiss_button = self._get_dialog_dismiss_button(dialog_modal)

        # Scroll "Keyboard help" button into view to make sure Selenium can successfully click it
        self.scroll_down(pixels=scroll_down)

        if use_keyboard:
            keyboard_help_button.send_keys(Keys.RETURN)
        else:
            keyboard_help_button.click()

        self.assertTrue(dialog_modal_overlay.is_displayed())
        self.assertTrue(dialog_modal.is_displayed())

        if use_keyboard:
            dialog_dismiss_button.send_keys(Keys.RETURN)
        else:
            dialog_dismiss_button.click()

        self.assertFalse(dialog_modal_overlay.is_displayed())
        self.assertFalse(dialog_modal.is_displayed())

        if use_keyboard:  # Check if "Keyboard Help" dialog can be dismissed using "ESC"
            keyboard_help_button.send_keys(Keys.RETURN)

            self.assertTrue(dialog_modal_overlay.is_displayed())
            self.assertTrue(dialog_modal.is_displayed())

<<<<<<< HEAD
    def _switch_to_block(self, idx):
        """ Only needed if ther eare multiple blocks on the page. """
        self._page = self.browser.find_elements_by_css_selector(self.default_css_selector)[idx]
        self.scroll_down(0)
=======
            self._page.send_keys(Keys.ESCAPE)

            self.assertFalse(dialog_modal_overlay.is_displayed())
            self.assertFalse(dialog_modal.is_displayed())
>>>>>>> d31dce44


class DefaultDataTestMixin(object):
    """
    Provides a test scenario with default options.
    """
    PAGE_TITLE = 'Drag and Drop v2'
    PAGE_ID = 'drag_and_drop_v2'

    items_map = {
        0: ItemDefinition(
            0, TOP_ZONE_TITLE, ITEM_CORRECT_FEEDBACK.format(zone=TOP_ZONE_TITLE), ITEM_INCORRECT_FEEDBACK
        ),
        1: ItemDefinition(
            1, MIDDLE_ZONE_TITLE, ITEM_CORRECT_FEEDBACK.format(zone=MIDDLE_ZONE_TITLE), ITEM_INCORRECT_FEEDBACK
        ),
        2: ItemDefinition(
            2, BOTTOM_ZONE_TITLE, ITEM_CORRECT_FEEDBACK.format(zone=BOTTOM_ZONE_TITLE), ITEM_INCORRECT_FEEDBACK
        ),
        3: ItemDefinition(3, None, "", ITEM_NO_ZONE_FEEDBACK),
    }

    all_zones = [TOP_ZONE_TITLE, MIDDLE_ZONE_TITLE, BOTTOM_ZONE_TITLE]

    feedback = {
        "intro": START_FEEDBACK,
        "final": FINISH_FEEDBACK,
    }

    def _get_scenario_xml(self):  # pylint: disable=no-self-use
        return "<vertical_demo><drag-and-drop-v2/></vertical_demo>"


class BasicInteractionTest(DefaultDataTestMixin, InteractionTestBase):
    """
    Testing interactions with Drag and Drop XBlock against default data. If default data changes this will break.
    """
    def test_item_positive_feedback_on_good_move(self):
        self.parameterized_item_positive_feedback_on_good_move(self.items_map)

    def test_item_positive_feedback_on_good_input(self):
        self.parameterized_item_positive_feedback_on_good_input(self.items_map)

    def test_item_negative_feedback_on_bad_move(self):
        self.parameterized_item_negative_feedback_on_bad_move(self.items_map, self.all_zones)

    def test_item_negative_feedback_on_bad_input(self):
        self.parameterized_item_negative_feedback_on_bad_input(self.items_map)

    def test_final_feedback_and_reset(self):
        self.parameterized_final_feedback_and_reset(self.items_map, self.feedback)

    def test_keyboard_help(self):
        self.interact_with_keyboard_help()


@ddt
class EventsFiredTest(DefaultDataTestMixin, InteractionTestBase, BaseIntegrationTest):
    """
    Tests that the analytics events are fired and in the proper order.
    """
    # These events must be fired in this order.
    scenarios = (
        {
            'name': 'edx.drag_and_drop_v2.loaded',
            'data': {},
        },
        {
            'name': 'edx.drag_and_drop_v2.item.picked_up',
            'data': {'item_id': 0},
        },
        {
            'name': 'grade',
            'data': {'max_value': 1, 'value': (1.0 / 3)},
        },
        {
            'name': 'edx.drag_and_drop_v2.item.dropped',
            'data': {
                'input': None,
                'is_correct': True,
                'is_correct_location': True,
                'item_id': 0,
                'location': u'The Top Zone',
            },
        },
        {
            'name': 'edx.drag_and_drop_v2.feedback.opened',
            'data': {
                'content': u'Correct! This one belongs to The Top Zone.',
                'truncated': False,
            },
        },
        {
            'name': 'edx.drag_and_drop_v2.feedback.closed',
            'data': {
                'manually': False,
                'content': u'Correct! This one belongs to The Top Zone.',
                'truncated': False,
            },
        },
    )

    def setUp(self):
        mock = Mock()
        context = patch.object(WorkbenchRuntime, 'publish', mock)
        context.start()
        self.addCleanup(context.stop)
        self.publish = mock
        super(EventsFiredTest, self).setUp()

    def _get_scenario_xml(self):  # pylint: disable=no-self-use
        return "<vertical_demo><drag-and-drop-v2/></vertical_demo>"

    @data(*enumerate(scenarios))  # pylint: disable=star-args
    @unpack
    def test_event(self, index, event):
        self.parameterized_item_positive_feedback_on_good_move(self.items_map)
        dummy, name, published_data = self.publish.call_args_list[index][0]
        self.assertEqual(name, event['name'])
        self.assertEqual(
                published_data, event['data']
        )


@ddt
class KeyboardInteractionTest(BasicInteractionTest, BaseIntegrationTest):
    @data(Keys.RETURN, Keys.SPACE, Keys.CONTROL+'m', Keys.COMMAND+'m')
    def test_item_positive_feedback_on_good_move_with_keyboard(self, action_key):
        self.parameterized_item_positive_feedback_on_good_move(self.items_map, action_key=action_key)

    @data(Keys.RETURN, Keys.SPACE, Keys.CONTROL+'m', Keys.COMMAND+'m')
    def test_item_positive_feedback_on_good_input_with_keyboard(self, action_key):
        self.parameterized_item_positive_feedback_on_good_input(self.items_map, action_key=action_key)

    @data(Keys.RETURN, Keys.SPACE, Keys.CONTROL+'m', Keys.COMMAND+'m')
    def test_item_negative_feedback_on_bad_move_with_keyboard(self, action_key):
        self.parameterized_item_negative_feedback_on_bad_move(self.items_map, self.all_zones, action_key=action_key)

    @data(Keys.RETURN, Keys.SPACE, Keys.CONTROL+'m', Keys.COMMAND+'m')
    def test_item_negative_feedback_on_bad_input_with_keyboard(self, action_key):
        self.parameterized_item_negative_feedback_on_bad_input(self.items_map, action_key=action_key)

    @data(Keys.RETURN, Keys.SPACE, Keys.CONTROL+'m', Keys.COMMAND+'m')
    def test_final_feedback_and_reset_with_keyboard(self, action_key):
        self.parameterized_final_feedback_and_reset(self.items_map, self.feedback, action_key=action_key)

    def test_keyboard_help(self):
        self.interact_with_keyboard_help(use_keyboard=True)


class CustomDataInteractionTest(BasicInteractionTest, BaseIntegrationTest):
    items_map = {
        0: ItemDefinition(0, 'Zone 1', "Yes 1", "No 1"),
        1: ItemDefinition(1, 'Zone 2', "Yes 2", "No 2", "102"),
        2: ItemDefinition(2, None, "", "No Zone for this")
    }

    all_zones = ['Zone 1', 'Zone 2']

    feedback = {
        "intro": "Some Intro Feed",
        "final": "Some Final Feed"
    }

    def _get_scenario_xml(self):
        return self._get_custom_scenario_xml("data/test_data.json")


class CustomHtmlDataInteractionTest(BasicInteractionTest, BaseIntegrationTest):
    items_map = {
        0: ItemDefinition(0, 'Zone <i>1</i>', "Yes <b>1</b>", "No <b>1</b>"),
        1: ItemDefinition(1, 'Zone <b>2</b>', "Yes <i>2</i>", "No <i>2</i>", "95"),
        2: ItemDefinition(2, None, "", "No Zone for <i>X</i>")
    }

    all_zones = ['Zone <i>1</i>', 'Zone <b>2</b>']

    feedback = {
        "intro": "Intro <i>Feed</i>",
        "final": "Final <b>Feed</b>"
    }

    def _get_scenario_xml(self):
        return self._get_custom_scenario_xml("data/test_html_data.json")


class MultipleBlocksDataInteraction(InteractionTestBase, BaseIntegrationTest):
    PAGE_TITLE = 'Drag and Drop v2 Multiple Blocks'
    PAGE_ID = 'drag_and_drop_v2_multi'

    BLOCK1_DATA_FILE = "data/test_data.json"
    BLOCK2_DATA_FILE = "data/test_data_other.json"

    item_maps = {
        'block1': {
            0: ItemDefinition(0, 'Zone 1', "Yes 1", "No 1"),
            1: ItemDefinition(1, 'Zone 2', "Yes 2", "No 2", "102"),
            2: ItemDefinition(2, None, "", "No Zone for this")
        },
        'block2': {
            10: ItemDefinition(10, 'Zone 51', "Correct 1", "Incorrect 1"),
            20: ItemDefinition(20, 'Zone 52', "Correct 2", "Incorrect 2", "102"),
            30: ItemDefinition(30, None, "", "No Zone for this")
        },
    }

    all_zones = {
        'block1': ['Zone 1', 'Zone 2'],
        'block2': ['Zone 51', 'Zone 52']
    }

    feedback = {
        'block1': {"intro": "Some Intro Feed", "final": "Some Final Feed"},
        'block2': {"intro": "Other Intro Feed", "final": "Other Final Feed"},
    }

    def _get_scenario_xml(self):
        blocks_xml = "\n".join([
            "<drag-and-drop-v2 data='{data}'/>".format(data=loader.load_unicode(filename))
            for filename in (self.BLOCK1_DATA_FILE, self.BLOCK2_DATA_FILE)
        ])

        return "<vertical_demo>{dnd_blocks}</vertical_demo>".format(dnd_blocks=blocks_xml)

    def test_item_positive_feedback_on_good_move(self):
        self._switch_to_block(0)
        self.parameterized_item_positive_feedback_on_good_move(self.item_maps['block1'])
        self._switch_to_block(1)
        self.parameterized_item_positive_feedback_on_good_move(self.item_maps['block2'], scroll_down=900)

    def test_item_positive_feedback_on_good_input(self):
        self._switch_to_block(0)
        self.parameterized_item_positive_feedback_on_good_input(self.item_maps['block1'])
        self._switch_to_block(1)
        self.parameterized_item_positive_feedback_on_good_input(self.item_maps['block2'], scroll_down=900)

    def test_item_negative_feedback_on_bad_move(self):
        self._switch_to_block(0)
        self.parameterized_item_negative_feedback_on_bad_move(self.item_maps['block1'], self.all_zones['block1'])
        self._switch_to_block(1)
        self.parameterized_item_negative_feedback_on_bad_move(
            self.item_maps['block2'], self.all_zones['block2'], scroll_down=900
        )

    def test_item_negative_feedback_on_bad_input(self):
        self._switch_to_block(0)
        self.parameterized_item_negative_feedback_on_bad_input(self.item_maps['block1'])
        self._switch_to_block(1)
        self.parameterized_item_negative_feedback_on_bad_input(self.item_maps['block2'], scroll_down=900)

    def test_final_feedback_and_reset(self):
        self._switch_to_block(0)
        self.parameterized_final_feedback_and_reset(self.item_maps['block1'], self.feedback['block1'])
        self._switch_to_block(1)
        self.parameterized_final_feedback_and_reset(self.item_maps['block2'], self.feedback['block2'], scroll_down=900)

    def test_keyboard_help(self):
        self._switch_to_block(0)
        # Test mouse and keyboard interaction
        self.interact_with_keyboard_help()
        self.interact_with_keyboard_help(use_keyboard=True)

        self._switch_to_block(1)
        # Test mouse and keyboard interaction
        self.interact_with_keyboard_help(scroll_down=900)
        self.interact_with_keyboard_help(scroll_down=0, use_keyboard=True)<|MERGE_RESOLUTION|>--- conflicted
+++ resolved
@@ -294,17 +294,15 @@
             self.assertTrue(dialog_modal_overlay.is_displayed())
             self.assertTrue(dialog_modal.is_displayed())
 
-<<<<<<< HEAD
+            self._page.send_keys(Keys.ESCAPE)
+
+            self.assertFalse(dialog_modal_overlay.is_displayed())
+            self.assertFalse(dialog_modal.is_displayed())
+
     def _switch_to_block(self, idx):
         """ Only needed if ther eare multiple blocks on the page. """
         self._page = self.browser.find_elements_by_css_selector(self.default_css_selector)[idx]
         self.scroll_down(0)
-=======
-            self._page.send_keys(Keys.ESCAPE)
-
-            self.assertFalse(dialog_modal_overlay.is_displayed())
-            self.assertFalse(dialog_modal.is_displayed())
->>>>>>> d31dce44
 
 
 class DefaultDataTestMixin(object):
