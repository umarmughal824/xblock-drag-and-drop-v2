--- conflicted
+++ resolved
@@ -180,12 +180,8 @@
             self.assertEqual(zone.get_attribute('tabindex'), '0')
             self.assertEqual(zone.get_attribute('dropzone'), 'move')
             self.assertEqual(zone.get_attribute('aria-dropeffect'), 'move')
-<<<<<<< HEAD
-            self.assertEqual(zone.get_attribute('data-zone'), 'Zone {}'.format(zone_number))
+            self.assertEqual(zone.get_attribute('data-uid'), 'Zone {}'.format(zone_number))
             self.assertEqual(zone.get_attribute('data-zonealign'), 'none')
-=======
-            self.assertEqual(zone.get_attribute('data-uid'), 'Zone {}'.format(zone_number))
->>>>>>> 698f404d
             self.assertIn('ui-droppable', self.get_element_classes(zone))
             zone_box_percentages = box_percentages[index]
             self._assert_box_percentages(  # pylint: disable=star-args
